"""
Lambda handler for POST /artifact/byRegEx - regex search over names & model cards

Uses list_all_artifacts_from_s3(), so results are always a subset
of the "directory" results.
"""

import json
import logging
import re
from time import perf_counter
from typing import Any, Dict, Optional, Tuple

from lambda_handlers.utils import (
    create_response,
    list_all_artifacts_from_s3,
    log_event,
)

# Configure logging for Lambda (outputs to CloudWatch Logs)
logging.basicConfig(level=logging.INFO, format="%(levelname)s %(message)s")

# ---------------------------------------------------------------------------
# Simple regex safety guardrails (for POST /artifact/byRegEx)
# ---------------------------------------------------------------------------

MAX_REGEX_LENGTH = 256  # prevent absurdly long patterns


def is_safe_regex(pattern: str) -> Tuple[bool, Optional[str]]:
    """
    Heuristic checks to avoid obviously dangerous regexes that can cause
    catastrophic backtracking.

    This is NOT a perfect regex safety checker, but it will catch the
    examples like:
      (a|aa)*$
      (a+)+$
      (a{1,99999}){1,99999}$
    and most similarly bad constructions.
    """
    if not pattern:
        return False, "Regex must be non-empty."
    if len(pattern) > MAX_REGEX_LENGTH:
        return False, f"Regex is too long (>{MAX_REGEX_LENGTH} characters)."

    # 1) Nested quantifiers like (a+)+, (.+)+, (a*)+, (.*)+, etc.
    nested_quantifiers = [
        r"\([^)]*?\+[^)]*?\)\s*\+",  # ( ...+... )+
        r"\([^)]*?\*[^)]*?\)\s*\+",  # ( ...*... )+
        r"\([^)]*?\+[^)]*?\)\s*\*",  # ( ...+... )*
        r"\([^)]*?\*[^)]*?\)\s*\*",  # ( ...*... )*
    ]
    for bad in nested_quantifiers:
        if re.search(bad, pattern):
            return (
                False,
                "Regex contains nested quantifiers that can cause catastrophic backtracking.",
            )

    # 2) Massive numeric quantifiers like {1,99999} (upper bound with 5+ digits)
    if re.search(r"\{\s*\d+\s*,\s*\d{5,}\s*\}", pattern):
        return False, "Regex contains extremely large numeric quantifiers."

    # 3) Very broad '.*' wrapped in outer quantifiers (e.g., (.*)+)
    # Note: This check is partially redundant with the nested quantifiers check above,
    # but is kept for defense-in-depth and clarity.
    if re.search(r"\(\s*\.\*\s*\)\s*[\+\*]", pattern):
        return False, "Regex contains patterns like (.*)+ that are unsafe."

    # 4) Alternation with quantifiers, e.g., (a|aa)*, ([^>]+)+
    if re.search(r"\((?:[^|]+\|){1,}[^|]+\)[\*\+]", pattern):
        return False, "Regex contains alternation with quantifiers (e.g., (a|aa)*), which can be unsafe."
    if re.search(r"\(\s*\[[^\]]+\]\s*\+\s*\)\s*[\+\*]", pattern):
        return False, "Regex contains character class with quantifier wrapped in another quantifier (e.g., ([^>]+)+), which can be unsafe."

    # 5) Excessive alternation, e.g., (a|a|a|a|...) with many alternatives
    if re.search(r"\((?:[^|]+\|){9,}[^|]+\)", pattern):
        return False, "Regex contains excessive alternation (10+ alternatives), which can be unsafe."
    return True, None


<<<<<<< HEAD
def _handle_post_by_regex(event: Dict[str, Any],
                          context: Any,
                          start_time: float) -> Dict:
=======
def _handle_get_by_name(event: Dict[str, Any], context: Any, start_time: float) -> Dict:
    """
    Original behavior: GET /artifact/byName/{name}

    Returns metadata for all artifacts matching the provided name (case-insensitive).
    """
    name = event.get("pathParameters", {}).get("name")
    artifact_name = name

    if not name:
        latency = perf_counter() - start_time
        log_event(
            "warning",
            "Missing artifact name in get_artifact_by_name",
            event=event,
            context=context,
            latency=latency,
            status=400,
            error_code="missing_artifact_name",
        )
        return create_response(
            400,
            {
                "error": "There is missing field(s) in the artifact_name or it is formed improperly, or is invalid."
            },
        )

    # Search for artifacts with matching name in S3
    all_artifacts = list_all_artifacts_from_s3()
    matching_artifacts = []
    for artifact_id, artifact_data in all_artifacts.items():
        artifact_metadata = artifact_data.get("metadata", {})
        current_name = artifact_metadata.get("name", "")

        # Case-insensitive comparison
        if isinstance(current_name, str) and current_name.lower() == name.lower():
            matching_artifacts.append(artifact_metadata)

    # Return 404 if no matches found
    if not matching_artifacts:
        latency = perf_counter() - start_time
        log_event(
            "warning",
            "No artifacts found matching requested name",
            event=event,
            context=context,
            model_id=artifact_name,
            latency=latency,
            status=404,
            error_code="artifact_not_found",
        )
        return create_response(404, {"error": "No such artifact."})

    latency = perf_counter() - start_time
    log_event(
        "info",
        f"Found {len(matching_artifacts)} artifact(s) with name '{name}'",
        event=event,
        context=context,
        model_id=artifact_name,
        latency=latency,
        status=200,
    )
    return create_response(200, matching_artifacts)


def _handle_post_by_regex(
    event: Dict[str, Any], context: Any, start_time: float
) -> Dict:
>>>>>>> 8bc3fd40
    """
    New behavior: POST /artifact/byRegEx

    Request body (per spec):
    {
        "regex": "<pattern>"
    }

    Searches over artifact names and model cards.
    Results are a subset of list_all_artifacts_from_s3().
    """
    # Parse JSON body
    raw_body = event.get("body") or ""
    try:
        body = json.loads(raw_body)
    except json.JSONDecodeError:
        latency = perf_counter() - start_time
        log_event(
            "warning",
            "Invalid JSON body for artifact_by_regex",
            event=event,
            context=context,
            latency=latency,
            status=400,
            error_code="invalid_json",
        )
        return create_response(400, {"error": "Request body must be valid JSON."})

    # Spec: { "regex": "" }
    regex_raw = body.get("regex")

    # First: enforce that it's a string at all
    if not isinstance(regex_raw, str):
        latency = perf_counter() - start_time
        log_event(
            "warning",
            "Regex must be a string",
            event=event,
            context=context,
            latency=latency,
            status=400,
            error_code="regex_not_string",
        )
        return create_response(
            400, {"error": "Field 'regex' must be a non-empty string."}
        )

    regex_pattern: str = regex_raw

    is_safe, reason = is_safe_regex(regex_pattern)
    if not is_safe:
        latency = perf_counter() - start_time
        log_event(
            "warning",
            f"Unsafe or invalid regex: {reason}",
            event=event,
            context=context,
            latency=latency,
            status=400,
            error_code="unsafe_regex",
        )
        return create_response(400, {"error": f"Invalid or unsafe regex: {reason}"})

    # Try compiling the regex – now regex_pattern is known to be a str
    try:
        compiled = re.compile(regex_pattern, flags=re.IGNORECASE)
    except re.error as re_err:
        latency = perf_counter() - start_time
        log_event(
            "warning",
            f"Regex compilation failed: {re_err}",
            event=event,
            context=context,
            latency=latency,
            status=400,
            error_code="invalid_regex",
        )
        return create_response(400, {"error": f"Invalid regex: {str(re_err)}"})

    # Directory source of truth
    all_artifacts = list_all_artifacts_from_s3()

    matching_artifacts = []
    for artifact_id, artifact_data in all_artifacts.items():
        metadata = artifact_data.get("metadata", {})

        name = metadata.get("name", "") or ""
        model_card = metadata.get("model_card", "") or metadata.get("card", "") or ""

        # Add more fields to this blob if you want broader search:
        searchable_text = f"{name}\n{model_card}"

        if compiled.search(searchable_text):
            matching_artifacts.append(metadata)

    # Return 404 if no matches found (per OpenAPI spec line 763)
    if not matching_artifacts:
        latency = perf_counter() - start_time
        log_event(
            "warning",
            f"No artifacts found matching regex pattern: {regex_pattern!r}",
            event=event,
            context=context,
            model_id=regex_pattern,
            latency=latency,
            status=404,
            error_code="artifact_not_found",
        )
        return create_response(404, {"error": "No artifact found under this regex."})

    latency = perf_counter() - start_time
    log_event(
        "info",
        f"artifact_by_regex search complete. pattern={regex_pattern!r}, "
        f"matches={len(matching_artifacts)}",
        event=event,
        context=context,
        model_id=regex_pattern,
        latency=latency,
        status=200,
    )
    return create_response(200, matching_artifacts)


def handler(event: Dict[str, Any], context: Any) -> Dict:
    """
<<<<<<< HEAD
    Lambda handler for POST /artifact/byRegEx - regex search

    API Gateway Event Structure (typical):
    - event['httpMethod']              - "POST"
    - event['body']                    - {"regex": "..."}
=======
    Lambda handler for POST /artifact/byRegEx (regex search).

    API Gateway Event Structure:
    - event['httpMethod']  - "POST"
    - event['body']        - JSON: {"regex": "..."}
>>>>>>> 8bc3fd40
    """
    start_time = perf_counter()

    try:
        log_event(
            "info",
            f"get_artifacts_by_regex invoked: {json.dumps(event)}",
            event=event,
            context=context,
        )

        http_method = event.get("httpMethod")

        # Handle OPTIONS preflight
        if http_method == "OPTIONS":
            latency = perf_counter() - start_time
            log_event(
                "info",
                "Handled OPTIONS preflight in get_artifacts_by_regex",
                event=event,
                context=context,
                latency=latency,
                status=200,
            )
            return create_response(200, {})

        # Only POST is supported
        if http_method == "POST":
            return _handle_post_by_regex(event, context, start_time)

        # Anything else is not allowed
        latency = perf_counter() - start_time
        log_event(
            "warning",
            f"Unsupported method {http_method} in get_artifacts_by_regex",
            event=event,
            context=context,
            latency=latency,
            status=405,
            error_code="method_not_allowed",
        )
        return create_response(405, {"error": "Method not allowed."})

    except Exception as e:
        latency = perf_counter() - start_time
        log_event(
            "error",
            f"Unexpected error in get_artifacts_by_regex: {e}",
            event=event,
            context=context,
            latency=latency,
            status=500,
            error_code="unexpected_error",
            exc_info=True,
        )
        return create_response(500, {"error": f"Internal server error: {str(e)}"})<|MERGE_RESOLUTION|>--- conflicted
+++ resolved
@@ -80,81 +80,9 @@
     return True, None
 
 
-<<<<<<< HEAD
 def _handle_post_by_regex(event: Dict[str, Any],
                           context: Any,
                           start_time: float) -> Dict:
-=======
-def _handle_get_by_name(event: Dict[str, Any], context: Any, start_time: float) -> Dict:
-    """
-    Original behavior: GET /artifact/byName/{name}
-
-    Returns metadata for all artifacts matching the provided name (case-insensitive).
-    """
-    name = event.get("pathParameters", {}).get("name")
-    artifact_name = name
-
-    if not name:
-        latency = perf_counter() - start_time
-        log_event(
-            "warning",
-            "Missing artifact name in get_artifact_by_name",
-            event=event,
-            context=context,
-            latency=latency,
-            status=400,
-            error_code="missing_artifact_name",
-        )
-        return create_response(
-            400,
-            {
-                "error": "There is missing field(s) in the artifact_name or it is formed improperly, or is invalid."
-            },
-        )
-
-    # Search for artifacts with matching name in S3
-    all_artifacts = list_all_artifacts_from_s3()
-    matching_artifacts = []
-    for artifact_id, artifact_data in all_artifacts.items():
-        artifact_metadata = artifact_data.get("metadata", {})
-        current_name = artifact_metadata.get("name", "")
-
-        # Case-insensitive comparison
-        if isinstance(current_name, str) and current_name.lower() == name.lower():
-            matching_artifacts.append(artifact_metadata)
-
-    # Return 404 if no matches found
-    if not matching_artifacts:
-        latency = perf_counter() - start_time
-        log_event(
-            "warning",
-            "No artifacts found matching requested name",
-            event=event,
-            context=context,
-            model_id=artifact_name,
-            latency=latency,
-            status=404,
-            error_code="artifact_not_found",
-        )
-        return create_response(404, {"error": "No such artifact."})
-
-    latency = perf_counter() - start_time
-    log_event(
-        "info",
-        f"Found {len(matching_artifacts)} artifact(s) with name '{name}'",
-        event=event,
-        context=context,
-        model_id=artifact_name,
-        latency=latency,
-        status=200,
-    )
-    return create_response(200, matching_artifacts)
-
-
-def _handle_post_by_regex(
-    event: Dict[str, Any], context: Any, start_time: float
-) -> Dict:
->>>>>>> 8bc3fd40
     """
     New behavior: POST /artifact/byRegEx
 
@@ -281,19 +209,11 @@
 
 def handler(event: Dict[str, Any], context: Any) -> Dict:
     """
-<<<<<<< HEAD
-    Lambda handler for POST /artifact/byRegEx - regex search
-
-    API Gateway Event Structure (typical):
-    - event['httpMethod']              - "POST"
-    - event['body']                    - {"regex": "..."}
-=======
     Lambda handler for POST /artifact/byRegEx (regex search).
 
     API Gateway Event Structure:
     - event['httpMethod']  - "POST"
     - event['body']        - JSON: {"regex": "..."}
->>>>>>> 8bc3fd40
     """
     start_time = perf_counter()
 
