"""
Shared utility functions for Lambda handlers.

Includes S3 operations, response formatting, and model evaluation helpers.
"""

import os
import json
import logging
import boto3
from botocore.exceptions import ClientError
from typing import Dict, Any, Optional, Iterable, List, Union

# Setup environment
os.environ.setdefault("GIT_LFS_SKIP_SMUDGE", "1")
os.environ.setdefault("HF_HUB_DISABLE_PROGRESS_BARS", "1")

if not os.getenv("HF_TOKEN") and os.getenv("HF_API_TOKEN"):
    os.environ["HF_TOKEN"] = os.environ["HF_API_TOKEN"]

if os.getenv("HF_TOKEN") and not os.getenv("HUGGINGFACE_HUB_TOKEN"):
    os.environ["HUGGINGFACE_HUB_TOKEN"] = os.getenv("HF_TOKEN")

# Setup logging
logger = logging.getLogger()


LogLevel = Union[int, str]


def log_event(
    level: LogLevel,
    message: str,
    *,
    event: Optional[Dict[str, Any]] = None,
    context: Optional[Any] = None,
    model_id: Optional[str] = None,
    latency: Optional[float] = None,
    status: Optional[int] = None,
    error_code: Optional[str] = None,
    exc_info: Any = None,
    **kwargs: Any,
) -> None:
    """Log a structured event enriched with Lambda request metadata."""

    if isinstance(level, str):
        level_upper = level.upper()
        if not hasattr(logging, level_upper):
            raise ValueError(f"Invalid log level: {level!r}")
        level_value = getattr(logging, level_upper)
    else:
        level_value = level

    request_context = event.get("requestContext", {}) if isinstance(event, dict) else {}

    request_id = None
    if context is not None:
        request_id = getattr(context, "aws_request_id", None)
    if not request_id:
        request_id = request_context.get("requestId")

    user = None
    if request_context:
        identity = request_context.get("identity", {})
        authorizer = request_context.get("authorizer", {})
        http_context = request_context.get("http", {})
        user = (
            authorizer.get("principalId")
            or identity.get("userArn")
            or identity.get("user")
            or http_context.get("user")
            or request_context.get("accountId")
        )

    endpoint = None
    if request_context:
        http_context = request_context.get("http", {})
        endpoint = (
            request_context.get("resourcePath")
            or request_context.get("path")
            or http_context.get("path")
            or request_context.get("resource")
        )

    extra = {
        "request_id": request_id,
        "user": user,
        "model_id": model_id,
        "endpoint": endpoint,
        "latency": latency,
        "status": status,
        "error_code": error_code,
    }

    log_kwargs = dict(kwargs)
    if "extra" in log_kwargs:
        user_extra = log_kwargs.pop("extra")
        if not isinstance(user_extra, dict):
            raise TypeError("The 'extra' argument passed to log_event must be a dict.")
        # Merge user-provided extra with our extra; function's extra takes precedence
        merged_extra = {**user_extra, **extra}
        log_kwargs["extra"] = merged_extra
    else:
        log_kwargs["extra"] = extra
    if exc_info:
        log_kwargs["exc_info"] = exc_info

    logger.log(level_value, message, **log_kwargs)

# Import evaluation logic
from src.metrics.helpers.pull_model import pull_model_info, canonicalize_hf_url
from src.orchestrator import calculate_all_metrics
from src.artifact_utils import generate_artifact_id

# S3 storage for artifacts
BUCKET_NAME = os.getenv("ARTIFACTS_BUCKET")
s3_client = boto3.client("s3") if BUCKET_NAME else None

MIN_NET_SCORE_THRESHOLD = float(os.getenv("MIN_NET_SCORE", "0.5"))


# --- S3 Storage Helpers ---

def save_artifact_to_s3(artifact_id: str, artifact_data: dict) -> None:
    """Save artifact data to S3 as JSON."""
    if not s3_client or not BUCKET_NAME:
        log_event(
            "warning",
            "S3 not configured, skipping save",
            event=None,
            context=None,
        )
        return

    key = f"artifacts/{artifact_id}.json"
    s3_client.put_object(
        Bucket=BUCKET_NAME,
        Key=key,
        Body=json.dumps(artifact_data),
        ContentType="application/json"
    )
    log_event(
        "info",
        f"Saved artifact {artifact_id} to S3",
        event=None,
        context=None,
        model_id=artifact_id,
    )


def load_artifact_from_s3(artifact_id: str) -> Optional[dict]:
    """Load artifact data from S3."""
    if not s3_client or not BUCKET_NAME:
        log_event(
            "warning",
            "S3 not configured, cannot load",
            event=None,
            context=None,
        )
        return None

    key = f"artifacts/{artifact_id}.json"
    try:
        response = s3_client.get_object(Bucket=BUCKET_NAME, Key=key)
        data = json.loads(response["Body"].read().decode("utf-8"))
        return data
    except ClientError as e:
        if e.response['Error']['Code'] == 'NoSuchKey':
            return None
        log_event(
            "error",
            f"Error loading artifact {artifact_id} from S3: {e}",
            event=None,
            context=None,
            model_id=artifact_id,
            error_code="s3_load_failed",
        )
        return None
    except Exception as e:
        log_event(
            "error",
            f"Error loading artifact {artifact_id} from S3: {e}",
            event=None,
            context=None,
            model_id=artifact_id,
            error_code="s3_load_failed",
        )
        return None


def artifact_exists_in_s3(artifact_id: str) -> bool:
    """Check if artifact exists in S3."""
    if not s3_client or not BUCKET_NAME:
        return False

    key = f"artifacts/{artifact_id}.json"
    try:
        s3_client.head_object(Bucket=BUCKET_NAME, Key=key)
        return True
    except ClientError as e:
        if e.response['Error']['Code'] in ['404', 'NoSuchKey']:
            return False
        log_event(
            "error",
            f"Error checking artifact {artifact_id} existence in S3: {e}",
            event=None,
            context=None,
            model_id=artifact_id,
            error_code="s3_head_failed",
        )
        return False
    except Exception as e:
        log_event(
            "error",
            f"Unexpected error checking artifact {artifact_id} in S3: {e}",
            event=None,
            context=None,
            model_id=artifact_id,
            error_code="s3_head_failed",
        )
        return False


def list_all_artifacts_from_s3() -> Dict[str, dict]:
    """List all artifacts from S3 (for byName search)."""
    if not s3_client or not BUCKET_NAME:
        log_event(
            "warning",
            "S3 not configured, returning empty list",
            event=None,
            context=None,
        )
        return {}

    artifacts = {}
    try:
        paginator = s3_client.get_paginator("list_objects_v2")
        for page in paginator.paginate(Bucket=BUCKET_NAME, Prefix="artifacts/"):
            if "Contents" not in page:
                continue

            for obj in page["Contents"]:
                key = obj["Key"]
                if key.endswith(".json"):
                    artifact_id = key.replace("artifacts/", "").replace(".json", "")
                    try:
                        response = s3_client.get_object(Bucket=BUCKET_NAME, Key=key)
                        artifact_data = json.loads(response["Body"].read().decode("utf-8"))
                        artifacts[artifact_id] = artifact_data
                    except ClientError as e:
                        if e.response['Error']['Code'] == 'NoSuchKey':
                            continue
                        log_event(
                            "error",
                            f"Error loading artifact {artifact_id} from S3: {e}",
                            event=None,
                            context=None,
                            model_id=artifact_id,
                            error_code="s3_load_failed",
                        )
                    except Exception as e:
                        log_event(
                            "error",
                            f"Error loading artifact {artifact_id} from S3: {e}",
                            event=None,
                            context=None,
                            model_id=artifact_id,
                            error_code="s3_load_failed",
                        )

        return artifacts
    except Exception as e:
        log_event(
            "error",
            f"Error listing artifacts from S3: {e}",
            event=None,
            context=None,
            error_code="s3_list_failed",
        )
        return {}


def _chunked_keys(keys: Iterable[Dict[str, str]], size: int = 1000) -> Iterable[List[Dict[str, str]]]:
    """Yield chunks of S3 object identifiers."""

    chunk: List[Dict[str, str]] = []
    for key in keys:
        chunk.append(key)
        if len(chunk) >= size:
            yield chunk
            chunk = []
    if chunk:
        yield chunk


def delete_all_artifacts_from_s3() -> int:
    """Delete every stored artifact object from S3.

    Returns the number of deleted artifacts. If S3 is not configured the function
    is a no-op and returns 0.
    """

    if not s3_client or not BUCKET_NAME:
        log_event(
            "warning",
            "S3 not configured, reset skipped",
            event=None,
            context=None,
        )
        return 0

    try:
        paginator = s3_client.get_paginator("list_objects_v2")
        objects_to_delete: List[Dict[str, str]] = []
        for page in paginator.paginate(Bucket=BUCKET_NAME, Prefix="artifacts/"):
            for obj in page.get("Contents", []):
                objects_to_delete.append({"Key": obj["Key"]})

        delete_count = len(objects_to_delete)
        if not objects_to_delete:
            return 0

        for chunk in _chunked_keys(objects_to_delete, size=1000):
            s3_client.delete_objects(
                Bucket=BUCKET_NAME,
                Delete={"Objects": chunk, "Quiet": True}
            )

        log_event(
            "info",
            f"Deleted {delete_count} artifact object(s) from S3",
            event=None,
            context=None,
        )
        return delete_count
    except ClientError as e:
        log_event(
            "error",
            f"Error resetting artifacts in S3: {e}",
            event=None,
            context=None,
            error_code="s3_reset_failed",
        )
        raise
    except Exception as e:
        log_event(
            "error",
            f"Unexpected error during S3 reset: {e}",
            event=None,
            context=None,
            error_code="s3_reset_failed",
        )
        raise


# --- Response Helpers ---

def create_response(status_code: int, body: Any, headers: Optional[Dict] = None) -> Dict:
    """Create an API Gateway response."""
    default_headers = {
        "Content-Type": "application/json",
        "Access-Control-Allow-Origin": "*",
        "Access-Control-Allow-Headers": "Content-Type,X-Authorization",
        "Access-Control-Allow-Methods": "GET,POST,PUT,DELETE,OPTIONS"
    }

    if headers:
        default_headers.update(headers)

    return {
        "statusCode": status_code,
        "headers": default_headers,
        "body": json.dumps(body) if not isinstance(body, str) else body
    }


def handle_cors_preflight(event: Dict[str, Any]) -> Optional[Dict]:
    """Handle OPTIONS preflight requests for CORS.

    Returns a response dict if this is a preflight request, None otherwise.
    """
    if event.get("httpMethod") == "OPTIONS" or event.get("requestContext", {}).get("http", {}).get("method") == "OPTIONS":
        return create_response(200, "")
    return None
# --- Model Evaluation Helpers ---

def convert_to_model_rating(ndjson_result: dict) -> dict:
    """Convert orchestrator output to ModelRating format (ms->seconds)."""
    result = ndjson_result.copy()

    # Convert latencies from milliseconds to seconds
    for key in list(result.keys()):
        if key.endswith("_latency"):
            ms_value = result[key]
            result[key] = ms_value / 1000.0 if ms_value > 0 else 0.001

    return result


<<<<<<< HEAD
def evaluate_model(
    url: str,
    *,
    event: Optional[Dict[str, Any]] = None,
    context: Optional[Any] = None,
) -> dict:
    """Evaluate a model and return rating dict."""
    log_event("info", f"Evaluating model: {url}", event=event, context=context)
=======
def evaluate_model(url: str, artifact_store=None) -> dict:
    """Evaluate a model and return rating dict.

    Args:
        url: Model URL to evaluate
        artifact_store: Optional ArtifactStore for tree_score metric

    Returns:
        Dictionary containing model rating
    """
    logger.info(f"Evaluating model: {url}")
>>>>>>> 2e37cb50

    url = canonicalize_hf_url(url) if url.startswith("https://huggingface.co/") else url

    # Fetch and evaluate
    model_info = pull_model_info(url)
    if not model_info:
        raise ValueError("Could not retrieve model information")

    ndjson_output = calculate_all_metrics(model_info, url, artifact_store)
    result = json.loads(ndjson_output)

    # Post-process name
    if result.get("category") == "MODEL":
        name = result.get("name", "")
        if isinstance(name, str) and "/" in name:
            result["name"] = name.split("/")[-1]

    # Ensure latencies > 0
    for k, v in list(result.items()):
        if k.endswith("_latency") and isinstance(v, int) and v <= 0:
            result[k] = 1

    return convert_to_model_rating(result)

<|MERGE_RESOLUTION|>--- conflicted
+++ resolved
@@ -397,7 +397,6 @@
     return result
 
 
-<<<<<<< HEAD
 def evaluate_model(
     url: str,
     *,
@@ -406,19 +405,6 @@
 ) -> dict:
     """Evaluate a model and return rating dict."""
     log_event("info", f"Evaluating model: {url}", event=event, context=context)
-=======
-def evaluate_model(url: str, artifact_store=None) -> dict:
-    """Evaluate a model and return rating dict.
-
-    Args:
-        url: Model URL to evaluate
-        artifact_store: Optional ArtifactStore for tree_score metric
-
-    Returns:
-        Dictionary containing model rating
-    """
-    logger.info(f"Evaluating model: {url}")
->>>>>>> 2e37cb50
 
     url = canonicalize_hf_url(url) if url.startswith("https://huggingface.co/") else url
 
