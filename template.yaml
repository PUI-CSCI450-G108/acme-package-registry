AWSTemplateFormatVersion: '2010-09-09'
Transform: AWS::Serverless-2016-10-31
Description: ACME Package Registry - Trustworthy Model Registry API

Globals:
  Function:
    Timeout: 300
    MemorySize: 2048
    Runtime: python3.13  # Change to match your Python version
    Environment:
      Variables:
        GIT_LFS_SKIP_SMUDGE: "1"
        HF_HUB_DISABLE_PROGRESS_BARS: "1"
        MIN_NET_SCORE: "0.5"
        # Configure HuggingFace to use Lambda's writable /tmp directory
        HF_HOME: "/tmp/huggingface"
        HUGGINGFACE_HUB_CACHE: "/tmp/huggingface/hub"
        TRANSFORMERS_CACHE: "/tmp/huggingface/transformers"
        # Add your HuggingFace token here or set via parameter
        # HF_TOKEN: !Ref HuggingFaceToken

Parameters:
  HuggingFaceToken:
    Type: String
    Description: HuggingFace API token for accessing models
    NoEcho: true
    Default: ""

Resources:
  # CloudWatch Log Group for API Gateway Access Logs
  ApiGatewayAccessLogs:
    Type: AWS::Logs::LogGroup
    DeletionPolicy: Retain
    UpdateReplacePolicy: Retain
    Properties:
      LogGroupName: /aws/apigateway/acme-registry-access-logs
      RetentionInDays: 7

  # HTTP API Gateway
  AcmeApiGateway:
    Type: AWS::Serverless::HttpApi
    DependsOn: ApiGatewayAccessLogs
    Properties:
      AccessLogSettings:
        DestinationArn: !GetAtt ApiGatewayAccessLogs.Arn
        Format: '{"requestId":"$context.requestId","ip":"$context.identity.sourceIp","requestTime":"$context.requestTime","httpMethod":"$context.httpMethod","routeKey":"$context.routeKey","status":"$context.status","protocol":"$context.protocol","responseLength":"$context.responseLength","errorMessage":"$context.error.message","integrationErrorMessage":"$context.integrationErrorMessage"}'
      CorsConfiguration:
        AllowOrigins:
          - "*"
        AllowHeaders:
          - "content-type"
          - "x-authorization"
        AllowMethods:
          - GET
          - POST
          - PUT
          - DELETE
          - OPTIONS
        MaxAge: 600
      DefaultRouteSettings:
        ThrottlingBurstLimit: 1000
        ThrottlingRateLimit: 500
        
  # S3 Bucket for artifact storage
  ArtifactsBucket:
    Type: AWS::S3::Bucket
    Properties:
      BucketName: !Sub "acme-registry-artifacts-${AWS::AccountId}"
      VersioningConfiguration:
        Status: Enabled

  # S3 Bucket for static website hosting (via CloudFront)
  WebsiteBucket:
    Type: AWS::S3::Bucket
    Properties:
      BucketName: !Sub "acme-registry-frontend-${AWS::AccountId}"
      PublicAccessBlockConfiguration:
        BlockPublicAcls: true
        BlockPublicPolicy: true
        IgnorePublicAcls: true
        RestrictPublicBuckets: true

  # CloudFront Origin Access Control for S3 bucket
  CloudFrontOriginAccessControl:
    Type: AWS::CloudFront::OriginAccessControl
    Properties:
      OriginAccessControlConfig:
        Name: !Sub "acme-registry-frontend-oac-${AWS::AccountId}"
        OriginAccessControlOriginType: s3
        SigningBehavior: always
        SigningProtocol: sigv4

  # Bucket policy to allow CloudFront OAC access
  WebsiteBucketPolicy:
    Type: AWS::S3::BucketPolicy
    DependsOn: CloudFrontDistribution
    Properties:
      Bucket: !Ref WebsiteBucket
      PolicyDocument:
        Statement:
          - Sid: AllowCloudFrontServicePrincipal
            Effect: Allow
            Principal:
              Service: cloudfront.amazonaws.com
            Action: 's3:GetObject'
            Resource: !Sub '${WebsiteBucket.Arn}/*'
            Condition:
              StringEquals:
                AWS:SourceArn: !Sub 'arn:aws:cloudfront::${AWS::AccountId}:distribution/${CloudFrontDistribution}'

  # CloudFront Distribution for front-end
  CloudFrontDistribution:
    Type: AWS::CloudFront::Distribution
    Properties:
      DistributionConfig:
        Enabled: true
        HttpVersion: http2
        DefaultRootObject: login.html
        Comment: ACME Package Registry Front-End Distribution
        Origins:
          - Id: S3Origin
            DomainName: !GetAtt WebsiteBucket.RegionalDomainName
            OriginAccessControlId: !GetAtt CloudFrontOriginAccessControl.Id
            S3OriginConfig: {}
        DefaultCacheBehavior:
          TargetOriginId: S3Origin
          ViewerProtocolPolicy: redirect-to-https
          AllowedMethods:
            - GET
            - HEAD
            - OPTIONS
          CachedMethods:
            - GET
            - HEAD
          Compress: true
          CachePolicyId: 658327ea-f89d-4fab-a63d-7e88639e58f6
        CustomErrorResponses:
          - ErrorCode: 403
            ResponseCode: 200
            ResponsePagePath: /login.html
            ErrorCachingMinTTL: 300
          - ErrorCode: 404
            ResponseCode: 200
            ResponsePagePath: /login.html
            ErrorCachingMinTTL: 300
        PriceClass: PriceClass_100

  # Lambda Function for POST /artifact/{artifact_type}
  CreateArtifactFunction:
    Type: AWS::Serverless::Function
    Properties:
      CodeUri: .
      Handler: lambda_handlers.create_artifact.handler
      Description: Register a new artifact (model/dataset/code)
      FunctionName: acme-registry-create-artifact
      Environment:
        Variables:
          HF_TOKEN: !Ref HuggingFaceToken
          ARTIFACTS_BUCKET: !Ref ArtifactsBucket
          ENABLE_FULL_MODEL_DOWNLOAD: "false" #TODO: Set to desired runtime value
          THRESHOLD_ENABLED: "false"
          URL_VALIDATION_ENABLED: "false"
      Policies:
        - S3WritePolicy:
            BucketName: !Ref ArtifactsBucket
      Events:
        CreateArtifactApi:
          Type: HttpApi
          Properties:
            ApiId: !Ref AcmeApiGateway
            Path: /artifact/{artifact_type}
            Method: POST

  # Lambda Function for GET /artifact/model/{id}/rate
  RateArtifactFunction:
    Type: AWS::Serverless::Function
    Properties:
      CodeUri: .
      Handler: lambda_handlers.rate_artifact.handler
      Description: Get ratings for a model artifact
      FunctionName: acme-registry-rate-artifact
      Environment:
        Variables:
          HF_TOKEN: !Ref HuggingFaceToken
          ARTIFACTS_BUCKET: !Ref ArtifactsBucket
      Policies:
        - S3ReadPolicy:
            BucketName: !Ref ArtifactsBucket
      Events:
        RateArtifactApi:
          Type: HttpApi
          Properties:
            ApiId: !Ref AcmeApiGateway
            Path: /artifact/model/{id}/rate
            Method: GET

  # Lambda Function for GET /health
  HealthCheckFunction:
    Type: AWS::Serverless::Function
    Properties:
      CodeUri: .
      Handler: lambda_handlers.health_check.handler
      Description: Health check endpoint
      FunctionName: acme-registry-health-check
      Timeout: 10
      MemorySize: 128
      Environment:
        Variables:
          ARTIFACTS_BUCKET: !Ref ArtifactsBucket
      Events:
        HealthCheckApi:
          Type: HttpApi
          Properties:
            ApiId: !Ref AcmeApiGateway
            Path: /health
            Method: GET

  # Lambda Function for GET /health/live
  HealthCheckLiveFunction:
    Type: AWS::Serverless::Function
    Properties:
      CodeUri: .
      Handler: lambda_handlers.health_check_live.handler
      Description: Health check live endpoint
      FunctionName: acme-registry-health-check-live
      Timeout: 10
      MemorySize: 128
      Events:
        HealthCheckApi:
          Type: HttpApi
          Properties:
            ApiId: !Ref AcmeApiGateway
            Path: /health/live
            Method: GET
  # Lambda Function for PUT /authenticate
  AuthenticateFunction:
    Type: AWS::Serverless::Function
    Properties:
      CodeUri: .
      Handler: lambda_handlers.auth_login.handler
      Description: Issue authentication token
      FunctionName: acme-registry-authenticate
      Events:
        AuthenticateApi:
          Type: HttpApi
          Properties:
            ApiId: !Ref AcmeApiGateway
            Path: /authenticate
            Method: PUT

  # Lambda Function for POST /auth/register
  RegisterUserFunction:
    Type: AWS::Serverless::Function
    Properties:
      CodeUri: .
      Handler: lambda_handlers.auth_register.handler
      Description: Register new user (admin only)
      FunctionName: acme-registry-register-user
      Events:
        RegisterUserApi:
          Type: HttpApi
          Properties:
            ApiId: !Ref AcmeApiGateway
            Path: /auth/register
            Method: POST

  # Lambda Function for POST /auth/logout
  LogoutFunction:
    Type: AWS::Serverless::Function
    Properties:
      CodeUri: .
      Handler: lambda_handlers.auth_logout.handler
      Description: Logout active token
      FunctionName: acme-registry-logout
      Events:
        LogoutApi:
          Type: HttpApi
          Properties:
            ApiId: !Ref AcmeApiGateway
            Path: /auth/logout
            Method: POST

  # Lambda Function for GET /artifact/byName/{name}
  GetArtifactByNameFunction:
    Type: AWS::Serverless::Function
    Properties:
      CodeUri: .
      Handler: lambda_handlers.get_artifact_by_name.handler
      Description: Get artifacts by name
      FunctionName: acme-registry-get-artifact-by-name
      Timeout: 10
      MemorySize: 128
      Environment:
        Variables:
          ARTIFACTS_BUCKET: !Ref ArtifactsBucket
      Policies:
        - S3ReadPolicy:
            BucketName: !Ref ArtifactsBucket
      Events:
        GetArtifactByNameApi:
          Type: HttpApi
          Properties:
            ApiId: !Ref AcmeApiGateway
            Path: /artifact/byName/{name}
            Method: GET

  # Lambda Function for POST /artifacts (list/query artifacts, not creation)
  ListArtifactsFunction:
    Type: AWS::Serverless::Function
    Properties:
      CodeUri: .
      Handler: lambda_handlers.list_artifacts.handler
      Description: List artifacts with pagination and filtering
      FunctionName: acme-registry-list-artifacts
      Timeout: 30
      MemorySize: 256
      Environment:
        Variables:
          ARTIFACTS_BUCKET: !Ref ArtifactsBucket
          ARTIFACTS_PAGE_SIZE: "50"
          ARTIFACTS_MAX_RESULTS: "250"
      Policies:
        - S3ReadPolicy:
            BucketName: !Ref ArtifactsBucket
      Events:
        ListArtifactsApi:
          Type: HttpApi
          Properties:
            ApiId: !Ref AcmeApiGateway
            Path: /artifacts
            Method: POST

  # Lambda Function for POST /artifacts/detailed (list with full data including ratings)
  ListArtifactsDetailedFunction:
    Type: AWS::Serverless::Function
    Properties:
      CodeUri: .
      Handler: lambda_handlers.list_artifacts_detailed.handler
      Description: List artifacts with detailed information including ratings
      FunctionName: acme-registry-list-artifacts-detailed
      Timeout: 30
      MemorySize: 256
      Environment:
        Variables:
          ARTIFACTS_BUCKET: !Ref ArtifactsBucket
          ARTIFACTS_PAGE_SIZE: "50"
          ARTIFACTS_MAX_RESULTS: "250"
      Policies:
        - S3ReadPolicy:
            BucketName: !Ref ArtifactsBucket
      Events:
        ListArtifactsDetailedApi:
          Type: HttpApi
          Properties:
            ApiId: !Ref AcmeApiGateway
            Path: /artifacts/detailed
            Method: POST

  # Lambda Function for DELETE /reset
  ResetRegistryFunction:
    Type: AWS::Serverless::Function
    Properties:
      CodeUri: .
      Handler: lambda_handlers.reset_registry.handler
      Description: Reset registry by deleting all artifacts
      FunctionName: acme-registry-reset
      Timeout: 30
      MemorySize: 256
      Environment:
        Variables:
          ARTIFACTS_BUCKET: !Ref ArtifactsBucket
      Policies:
        - S3CrudPolicy:
            BucketName: !Ref ArtifactsBucket
      Events:
        ResetRegistryApi:
          Type: HttpApi
          Properties:
            ApiId: !Ref AcmeApiGateway
            Path: /reset
            Method: DELETE
  # Lambda Function for POST /artifact/search
  SearchArtifactsFunction:
    Type: AWS::Serverless::Function
    Properties:
      CodeUri: .
      Handler: lambda_handlers.search_artifacts.handler
      Description: Search artifacts by regex and version
      FunctionName: acme-registry-search-artifacts
      Timeout: 30
      MemorySize: 256
      Environment:
        Variables:
          ARTIFACTS_BUCKET: !Ref ArtifactsBucket
      Policies:
        - S3ReadPolicy:
            BucketName: !Ref ArtifactsBucket
      Events:
        SearchArtifactsApi:
          Type: HttpApi
          Properties:
            ApiId: !Ref AcmeApiGateway
            Path: /artifact/search
            Method: POST

  # Lambda Function for GET /artifacts/{artifact_type}/{id}
  GetArtifactByIdFunction:
    Type: AWS::Serverless::Function
    Properties:
      CodeUri: .
      Handler: lambda_handlers.get_artifact_by_id.handler
      Description: Get artifact by ID
      FunctionName: acme-registry-get-artifact-by-id
      Timeout: 10
      MemorySize: 128
      Environment:
        Variables:
          ARTIFACTS_BUCKET: !Ref ArtifactsBucket
      Policies:
        - S3ReadPolicy:
            BucketName: !Ref ArtifactsBucket
      Events:
        # GET /artifact/{artifact_id}
        GetArtifactByIdApi:
          Type: HttpApi
          Properties:
            ApiId: !Ref AcmeApiGateway
            Path: /artifact/{artifact_id}
            Method: GET

<<<<<<< HEAD
        # GET /artifact/{artifact_type}/{artifact_id}
        GetArtifactByTypeAndIdApi:
          Type: HttpApi
          Properties:
            ApiId: !Ref AcmeApiGateway
            Path: /artifact/{artifact_type}/{artifact_id}
            Method: GET
  

  GetArtifactsByRegexFunction:
  Type: AWS::Serverless::Function
  Properties:
    CodeUri: .
    Handler: lambda_handlers.get_artifacts_by_regex.handler
    Description: Search artifacts by regex
    FunctionName: acme-registry-get-artifacts-by-regex
    Timeout: 30
    MemorySize: 256
    Environment:
      Variables:
        ARTIFACTS_BUCKET: !Ref ArtifactsBucket
    Policies:
      - S3ReadPolicy:
          BucketName: !Ref ArtifactsBucket
    Events:
      SearchByRegexApi:
        Type: HttpApi
        Properties:
          ApiId: !Ref AcmeApiGateway
          Path: /artifact/byRegEx
          Method: POST

  
=======
  # Lambda Function for PUT /artifacts/{artifact_type}/{id}
  UpdateArtifactFunction:
    Type: AWS::Serverless::Function
    Properties:
      CodeUri: .
      Handler: lambda_handlers.update_artifact.handler
      Description: Update existing artifact
      FunctionName: acme-registry-update-artifact
      Timeout: 300
      MemorySize: 2048
      Environment:
        Variables:
          ARTIFACTS_BUCKET: !Ref ArtifactsBucket
          HF_TOKEN: !Ref HuggingFaceToken
          MIN_NET_SCORE: "0.5"
          GIT_LFS_SKIP_SMUDGE: "1"
          HF_HUB_DISABLE_PROGRESS_BARS: "1"
          HF_HOME: "/tmp/huggingface"
          HUGGINGFACE_HUB_CACHE: "/tmp/huggingface/hub"
          TRANSFORMERS_CACHE: "/tmp/huggingface/transformers"
      Policies:
        - S3ReadPolicy:
            BucketName: !Ref ArtifactsBucket
        - S3WritePolicy:
            BucketName: !Ref ArtifactsBucket
      Events:
        UpdateArtifactApi:
          Type: HttpApi
          Properties:
            ApiId: !Ref AcmeApiGateway
            Path: /artifacts/{artifact_type}/{id}
            Method: PUT

  # Lambda Function for DELETE /artifacts/{artifact_type}/{id}
  DeleteArtifactFunction:
    Type: AWS::Serverless::Function
    Properties:
      CodeUri: .
      Handler: lambda_handlers.delete_artifact.handler
      Description: Delete artifact by ID
      FunctionName: acme-registry-delete-artifact
      Timeout: 10
      MemorySize: 128
      Environment:
        Variables:
          ARTIFACTS_BUCKET: !Ref ArtifactsBucket
      Policies:
        - S3CrudPolicy:
            BucketName: !Ref ArtifactsBucket
      Events:
        DeleteArtifactApi:
          Type: HttpApi
          Properties:
            ApiId: !Ref AcmeApiGateway
            Path: /artifacts/{artifact_type}/{id}
            Method: DELETE

  # Lambda Function for GET /artifact/{artifact_type}/{id}/cost
  ArtifactCostFunction:
    Type: AWS::Serverless::Function
    Properties:
      CodeUri: .
      Handler: lambda_handlers.artifact_cost.handler
      Description: Get the cost (size in MB) of an artifact
      FunctionName: acme-registry-artifact-cost
      Timeout: 10
      MemorySize: 128
      Environment:
        Variables:
          ARTIFACTS_BUCKET: !Ref ArtifactsBucket
      Policies:
        - S3ReadPolicy:
            BucketName: !Ref ArtifactsBucket
      Events:
        ArtifactCostApi:
          Type: HttpApi
          Properties:
            ApiId: !Ref AcmeApiGateway
            Path: /artifact/{artifact_type}/{id}/cost
            Method: GET

  # Lambda Function for GET /artifact/model/{id}/lineage
  ArtifactLineageFunction:
    Type: AWS::Serverless::Function
    Properties:
      CodeUri: .
      Handler: lambda_handlers.artifact_lineage.handler
      Description: Get the lineage graph for a model artifact
      FunctionName: acme-registry-artifact-lineage
      Timeout: 30
      MemorySize: 256
      Environment:
        Variables:
          ARTIFACTS_BUCKET: !Ref ArtifactsBucket
      Policies:
        - S3ReadPolicy:
            BucketName: !Ref ArtifactsBucket
      Events:
        ArtifactLineageApi:
          Type: HttpApi
          Properties:
            ApiId: !Ref AcmeApiGateway
            Path: /artifact/model/{id}/lineage
            Method: GET

  # Lambda Function for GET /tracks
  TracksFunction:
    Type: AWS::Serverless::Function
    Properties:
      CodeUri: .
      Handler: lambda_handlers.tracks.handler
      Description: Get list of planned implementation tracks
      FunctionName: acme-registry-tracks
      Timeout: 10
      MemorySize: 128
      Events:
        TracksApi:
          Type: HttpApi
          Properties:
            ApiId: !Ref AcmeApiGateway
            Path: /tracks
            Method: GET
>>>>>>> 71c98c27

    # Lambda Function for GET /audit/package-confusion
  PackageConfusionAuditFunction:
    Type: AWS::Serverless::Function
    Properties:
      CodeUri: .
      Handler: lambda_handlers.package_confusion_audit.handler
      Description: Detects suspected package confusion / typosquatting uploads
      FunctionName: acme-registry-package-confusion-audit
      Timeout: 30
      MemorySize: 256
      Environment:
        Variables:
          ARTIFACTS_BUCKET: !Ref ArtifactsBucket
          # Comma-separated baselines. Tune for your ecosystem.
          TOP_PACKAGE_NAMES: "requests,numpy,pandas,torch,tensorflow,flask,react,express"
          AUDIT_SCORE_THRESHOLD: "0.60"
          MAX_AUDIT_RESULTS: "200"
          AUDIT_CODE_ONLY: "true"
      Policies:
        - S3ReadPolicy:
            BucketName: !Ref ArtifactsBucket
      Events:
        PackageConfusionAuditApi:
          Type: HttpApi
          Properties:
            ApiId: !Ref AcmeApiGateway
            Path: /audit/package-confusion
            Method: GET

Outputs:
  ApiGatewayUrl:
    Description: "API Gateway endpoint URL"
    Value: !Sub "https://${AcmeApiGateway}.execute-api.${AWS::Region}.amazonaws.com"
    Export:
      Name: !Sub "${AWS::StackName}-ApiGatewayUrl"

  CreateArtifactFunctionArn:
    Description: "Create Artifact Lambda Function ARN"
    Value: !GetAtt CreateArtifactFunction.Arn
    Export:
      Name: !Sub "${AWS::StackName}-CreateArtifactFunctionArn"

  CreateArtifactFunctionName:
    Description: "Create Artifact Lambda Function Name"
    Value: !Ref CreateArtifactFunction

  RateArtifactFunctionArn:
    Description: "Rate Artifact Lambda Function ARN"
    Value: !GetAtt RateArtifactFunction.Arn
    Export:
      Name: !Sub "${AWS::StackName}-RateArtifactFunctionArn"

  RateArtifactFunctionName:
    Description: "Rate Artifact Lambda Function Name"
    Value: !Ref RateArtifactFunction

  HealthCheckFunctionArn:
    Description: "Health Check Lambda Function ARN"
    Value: !GetAtt HealthCheckFunction.Arn
    Export:
      Name: !Sub "${AWS::StackName}-HealthCheckFunctionArn"

  HealthCheckFunctionName:
    Description: "Health Check Lambda Function Name"
    Value: !Ref HealthCheckFunction

  GetArtifactByNameFunctionArn:
    Description: "Get Artifact By Name Lambda Function ARN"
    Value: !GetAtt GetArtifactByNameFunction.Arn
    Export:
      Name: !Sub "${AWS::StackName}-GetArtifactByNameFunctionArn"

  GetArtifactByNameFunctionName:
    Description: "Get Artifact By Name Lambda Function Name"
    Value: !Ref GetArtifactByNameFunction

  ArtifactsBucketName:
    Description: "S3 Bucket for artifact storage"
    Value: !Ref ArtifactsBucket

  ListArtifactsFunctionArn:
    Description: "List Artifacts Lambda Function ARN"
    Value: !GetAtt ListArtifactsFunction.Arn
    Export:
      Name: !Sub "${AWS::StackName}-ListArtifactsFunctionArn"

  ListArtifactsFunctionName:
    Description: "List Artifacts Lambda Function Name"
    Value: !Ref ListArtifactsFunction

  ListArtifactsDetailedFunctionArn:
    Description: "List Artifacts Detailed Lambda Function ARN"
    Value: !GetAtt ListArtifactsDetailedFunction.Arn
    Export:
      Name: !Sub "${AWS::StackName}-ListArtifactsDetailedFunctionArn"

  ListArtifactsDetailedFunctionName:
    Description: "List Artifacts Detailed Lambda Function Name"
    Value: !Ref ListArtifactsDetailedFunction

  ResetRegistryFunctionArn:
    Description: "Reset Registry Lambda Function ARN"
    Value: !GetAtt ResetRegistryFunction.Arn
    Export:
      Name: !Sub "${AWS::StackName}-ResetRegistryFunctionArn"

  ResetRegistryFunctionName:
    Description: "Reset Registry Lambda Function Name"
    Value: !Ref ResetRegistryFunction

  WebsiteBucketName:
    Description: "S3 Bucket for static website"
    Value: !Ref WebsiteBucket

  CloudFrontDistributionId:
    Description: "CloudFront Distribution ID"
    Value: !Ref CloudFrontDistribution
    Export:
      Name: !Sub "${AWS::StackName}-CloudFrontDistributionId"

  CloudFrontUrl:
    Description: "CloudFront HTTPS URL for front-end"
    Value: !Sub "https://${CloudFrontDistribution.DomainName}"
    Export:
      Name: !Sub "${AWS::StackName}-CloudFrontUrl"<|MERGE_RESOLUTION|>--- conflicted
+++ resolved
@@ -428,16 +428,159 @@
             Path: /artifact/{artifact_id}
             Method: GET
 
-<<<<<<< HEAD
-        # GET /artifact/{artifact_type}/{artifact_id}
-        GetArtifactByTypeAndIdApi:
-          Type: HttpApi
-          Properties:
-            ApiId: !Ref AcmeApiGateway
-            Path: /artifact/{artifact_type}/{artifact_id}
-            Method: GET
   
-
+  # Lambda Function for PUT /artifacts/{artifact_type}/{id}
+  UpdateArtifactFunction:
+    Type: AWS::Serverless::Function
+    Properties:
+      CodeUri: .
+      Handler: lambda_handlers.update_artifact.handler
+      Description: Update existing artifact
+      FunctionName: acme-registry-update-artifact
+      Timeout: 300
+      MemorySize: 2048
+      Environment:
+        Variables:
+          ARTIFACTS_BUCKET: !Ref ArtifactsBucket
+          HF_TOKEN: !Ref HuggingFaceToken
+          MIN_NET_SCORE: "0.5"
+          GIT_LFS_SKIP_SMUDGE: "1"
+          HF_HUB_DISABLE_PROGRESS_BARS: "1"
+          HF_HOME: "/tmp/huggingface"
+          HUGGINGFACE_HUB_CACHE: "/tmp/huggingface/hub"
+          TRANSFORMERS_CACHE: "/tmp/huggingface/transformers"
+      Policies:
+        - S3ReadPolicy:
+            BucketName: !Ref ArtifactsBucket
+        - S3WritePolicy:
+            BucketName: !Ref ArtifactsBucket
+      Events:
+        UpdateArtifactApi:
+          Type: HttpApi
+          Properties:
+            ApiId: !Ref AcmeApiGateway
+            Path: /artifacts/{artifact_type}/{id}
+            Method: PUT
+
+  # Lambda Function for DELETE /artifacts/{artifact_type}/{id}
+  DeleteArtifactFunction:
+    Type: AWS::Serverless::Function
+    Properties:
+      CodeUri: .
+      Handler: lambda_handlers.delete_artifact.handler
+      Description: Delete artifact by ID
+      FunctionName: acme-registry-delete-artifact
+      Timeout: 10
+      MemorySize: 128
+      Environment:
+        Variables:
+          ARTIFACTS_BUCKET: !Ref ArtifactsBucket
+      Policies:
+        - S3CrudPolicy:
+            BucketName: !Ref ArtifactsBucket
+      Events:
+        DeleteArtifactApi:
+          Type: HttpApi
+          Properties:
+            ApiId: !Ref AcmeApiGateway
+            Path: /artifacts/{artifact_type}/{id}
+            Method: DELETE
+
+  # Lambda Function for GET /artifact/{artifact_type}/{id}/cost
+  ArtifactCostFunction:
+    Type: AWS::Serverless::Function
+    Properties:
+      CodeUri: .
+      Handler: lambda_handlers.artifact_cost.handler
+      Description: Get the cost (size in MB) of an artifact
+      FunctionName: acme-registry-artifact-cost
+      Timeout: 10
+      MemorySize: 128
+      Environment:
+        Variables:
+          ARTIFACTS_BUCKET: !Ref ArtifactsBucket
+      Policies:
+        - S3ReadPolicy:
+            BucketName: !Ref ArtifactsBucket
+      Events:
+        ArtifactCostApi:
+          Type: HttpApi
+          Properties:
+            ApiId: !Ref AcmeApiGateway
+            Path: /artifact/{artifact_type}/{id}/cost
+            Method: GET
+
+  # Lambda Function for GET /artifact/model/{id}/lineage
+  ArtifactLineageFunction:
+    Type: AWS::Serverless::Function
+    Properties:
+      CodeUri: .
+      Handler: lambda_handlers.artifact_lineage.handler
+      Description: Get the lineage graph for a model artifact
+      FunctionName: acme-registry-artifact-lineage
+      Timeout: 30
+      MemorySize: 256
+      Environment:
+        Variables:
+          ARTIFACTS_BUCKET: !Ref ArtifactsBucket
+      Policies:
+        - S3ReadPolicy:
+            BucketName: !Ref ArtifactsBucket
+      Events:
+        ArtifactLineageApi:
+          Type: HttpApi
+          Properties:
+            ApiId: !Ref AcmeApiGateway
+            Path: /artifact/model/{id}/lineage
+            Method: GET
+
+  # Lambda Function for GET /tracks
+  TracksFunction:
+    Type: AWS::Serverless::Function
+    Properties:
+      CodeUri: .
+      Handler: lambda_handlers.tracks.handler
+      Description: Get list of planned implementation tracks
+      FunctionName: acme-registry-tracks
+      Timeout: 10
+      MemorySize: 128
+      Events:
+        TracksApi:
+          Type: HttpApi
+          Properties:
+            ApiId: !Ref AcmeApiGateway
+            Path: /tracks
+            Method: GET
+
+    # Lambda Function for GET /audit/package-confusion
+  PackageConfusionAuditFunction:
+    Type: AWS::Serverless::Function
+    Properties:
+      CodeUri: .
+      Handler: lambda_handlers.package_confusion_audit.handler
+      Description: Detects suspected package confusion / typosquatting uploads
+      FunctionName: acme-registry-package-confusion-audit
+      Timeout: 30
+      MemorySize: 256
+      Environment:
+        Variables:
+          ARTIFACTS_BUCKET: !Ref ArtifactsBucket
+          # Comma-separated baselines. Tune for your ecosystem.
+          TOP_PACKAGE_NAMES: "requests,numpy,pandas,torch,tensorflow,flask,react,express"
+          AUDIT_SCORE_THRESHOLD: "0.60"
+          MAX_AUDIT_RESULTS: "200"
+          AUDIT_CODE_ONLY: "true"
+      Policies:
+        - S3ReadPolicy:
+            BucketName: !Ref ArtifactsBucket
+      Events:
+        PackageConfusionAuditApi:
+          Type: HttpApi
+          Properties:
+            ApiId: !Ref AcmeApiGateway
+            Path: /audit/package-confusion
+            Method: GET
+  
   GetArtifactsByRegexFunction:
   Type: AWS::Serverless::Function
   Properties:
@@ -460,161 +603,8 @@
           ApiId: !Ref AcmeApiGateway
           Path: /artifact/byRegEx
           Method: POST
-
   
-=======
-  # Lambda Function for PUT /artifacts/{artifact_type}/{id}
-  UpdateArtifactFunction:
-    Type: AWS::Serverless::Function
-    Properties:
-      CodeUri: .
-      Handler: lambda_handlers.update_artifact.handler
-      Description: Update existing artifact
-      FunctionName: acme-registry-update-artifact
-      Timeout: 300
-      MemorySize: 2048
-      Environment:
-        Variables:
-          ARTIFACTS_BUCKET: !Ref ArtifactsBucket
-          HF_TOKEN: !Ref HuggingFaceToken
-          MIN_NET_SCORE: "0.5"
-          GIT_LFS_SKIP_SMUDGE: "1"
-          HF_HUB_DISABLE_PROGRESS_BARS: "1"
-          HF_HOME: "/tmp/huggingface"
-          HUGGINGFACE_HUB_CACHE: "/tmp/huggingface/hub"
-          TRANSFORMERS_CACHE: "/tmp/huggingface/transformers"
-      Policies:
-        - S3ReadPolicy:
-            BucketName: !Ref ArtifactsBucket
-        - S3WritePolicy:
-            BucketName: !Ref ArtifactsBucket
-      Events:
-        UpdateArtifactApi:
-          Type: HttpApi
-          Properties:
-            ApiId: !Ref AcmeApiGateway
-            Path: /artifacts/{artifact_type}/{id}
-            Method: PUT
-
-  # Lambda Function for DELETE /artifacts/{artifact_type}/{id}
-  DeleteArtifactFunction:
-    Type: AWS::Serverless::Function
-    Properties:
-      CodeUri: .
-      Handler: lambda_handlers.delete_artifact.handler
-      Description: Delete artifact by ID
-      FunctionName: acme-registry-delete-artifact
-      Timeout: 10
-      MemorySize: 128
-      Environment:
-        Variables:
-          ARTIFACTS_BUCKET: !Ref ArtifactsBucket
-      Policies:
-        - S3CrudPolicy:
-            BucketName: !Ref ArtifactsBucket
-      Events:
-        DeleteArtifactApi:
-          Type: HttpApi
-          Properties:
-            ApiId: !Ref AcmeApiGateway
-            Path: /artifacts/{artifact_type}/{id}
-            Method: DELETE
-
-  # Lambda Function for GET /artifact/{artifact_type}/{id}/cost
-  ArtifactCostFunction:
-    Type: AWS::Serverless::Function
-    Properties:
-      CodeUri: .
-      Handler: lambda_handlers.artifact_cost.handler
-      Description: Get the cost (size in MB) of an artifact
-      FunctionName: acme-registry-artifact-cost
-      Timeout: 10
-      MemorySize: 128
-      Environment:
-        Variables:
-          ARTIFACTS_BUCKET: !Ref ArtifactsBucket
-      Policies:
-        - S3ReadPolicy:
-            BucketName: !Ref ArtifactsBucket
-      Events:
-        ArtifactCostApi:
-          Type: HttpApi
-          Properties:
-            ApiId: !Ref AcmeApiGateway
-            Path: /artifact/{artifact_type}/{id}/cost
-            Method: GET
-
-  # Lambda Function for GET /artifact/model/{id}/lineage
-  ArtifactLineageFunction:
-    Type: AWS::Serverless::Function
-    Properties:
-      CodeUri: .
-      Handler: lambda_handlers.artifact_lineage.handler
-      Description: Get the lineage graph for a model artifact
-      FunctionName: acme-registry-artifact-lineage
-      Timeout: 30
-      MemorySize: 256
-      Environment:
-        Variables:
-          ARTIFACTS_BUCKET: !Ref ArtifactsBucket
-      Policies:
-        - S3ReadPolicy:
-            BucketName: !Ref ArtifactsBucket
-      Events:
-        ArtifactLineageApi:
-          Type: HttpApi
-          Properties:
-            ApiId: !Ref AcmeApiGateway
-            Path: /artifact/model/{id}/lineage
-            Method: GET
-
-  # Lambda Function for GET /tracks
-  TracksFunction:
-    Type: AWS::Serverless::Function
-    Properties:
-      CodeUri: .
-      Handler: lambda_handlers.tracks.handler
-      Description: Get list of planned implementation tracks
-      FunctionName: acme-registry-tracks
-      Timeout: 10
-      MemorySize: 128
-      Events:
-        TracksApi:
-          Type: HttpApi
-          Properties:
-            ApiId: !Ref AcmeApiGateway
-            Path: /tracks
-            Method: GET
->>>>>>> 71c98c27
-
-    # Lambda Function for GET /audit/package-confusion
-  PackageConfusionAuditFunction:
-    Type: AWS::Serverless::Function
-    Properties:
-      CodeUri: .
-      Handler: lambda_handlers.package_confusion_audit.handler
-      Description: Detects suspected package confusion / typosquatting uploads
-      FunctionName: acme-registry-package-confusion-audit
-      Timeout: 30
-      MemorySize: 256
-      Environment:
-        Variables:
-          ARTIFACTS_BUCKET: !Ref ArtifactsBucket
-          # Comma-separated baselines. Tune for your ecosystem.
-          TOP_PACKAGE_NAMES: "requests,numpy,pandas,torch,tensorflow,flask,react,express"
-          AUDIT_SCORE_THRESHOLD: "0.60"
-          MAX_AUDIT_RESULTS: "200"
-          AUDIT_CODE_ONLY: "true"
-      Policies:
-        - S3ReadPolicy:
-            BucketName: !Ref ArtifactsBucket
-      Events:
-        PackageConfusionAuditApi:
-          Type: HttpApi
-          Properties:
-            ApiId: !Ref AcmeApiGateway
-            Path: /audit/package-confusion
-            Method: GET
+  
 
 Outputs:
   ApiGatewayUrl:
