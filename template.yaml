AWSTemplateFormatVersion: '2010-09-09'
Transform: AWS::Serverless-2016-10-31
Description: ACME Package Registry - Trustworthy Model Registry API

Globals:
  Function:
    Timeout: 300
    MemorySize: 2048
    Runtime: python3.13  # Change to match your Python version
    Environment:
      Variables:
        GIT_LFS_SKIP_SMUDGE: "1"
        HF_HUB_DISABLE_PROGRESS_BARS: "1"
        MIN_NET_SCORE: "0.5"
        # Configure HuggingFace to use Lambda's writable /tmp directory
        HF_HOME: "/tmp/huggingface"
        HUGGINGFACE_HUB_CACHE: "/tmp/huggingface/hub"
        TRANSFORMERS_CACHE: "/tmp/huggingface/transformers"
        # Add your HuggingFace token here or set via parameter
        # HF_TOKEN: !Ref HuggingFaceToken

Parameters:
  HuggingFaceToken:
    Type: String
    Description: HuggingFace API token for accessing models
    NoEcho: true
    Default: ""

Resources:
  # CloudWatch Log Group for API Gateway Access Logs
  ApiGatewayAccessLogs:
    Type: AWS::Logs::LogGroup
<<<<<<< HEAD
    DeletionPolicy: Retain
    UpdateReplacePolicy: Retain
=======
>>>>>>> ddb7a17e
    Properties:
      LogGroupName: /aws/apigateway/acme-registry-access-logs
      RetentionInDays: 7

  # HTTP API Gateway
  AcmeApiGateway:
    Type: AWS::Serverless::HttpApi
    Properties:
      AccessLogSettings:
        DestinationArn: !GetAtt ApiGatewayAccessLogs.Arn
        Format: '{"requestId":"$context.requestId","ip":"$context.identity.sourceIp","requestTime":"$context.requestTime","httpMethod":"$context.httpMethod","routeKey":"$context.routeKey","status":"$context.status","protocol":"$context.protocol","responseLength":"$context.responseLength","errorMessage":"$context.error.message","integrationErrorMessage":"$context.integrationErrorMessage"}'
      CorsConfiguration:
        AllowOrigins:
          - "*"
        AllowHeaders:
          - "content-type"
          - "x-authorization"
        AllowMethods:
          - GET
          - POST
          - PUT
          - DELETE
          - OPTIONS
        MaxAge: 600

  # S3 Bucket for artifact storage
  ArtifactsBucket:
    Type: AWS::S3::Bucket
    Properties:
      BucketName: !Sub "acme-registry-artifacts-${AWS::AccountId}"
      VersioningConfiguration:
        Status: Enabled

  # S3 Bucket for static website hosting (via CloudFront)
  WebsiteBucket:
    Type: AWS::S3::Bucket
    Properties:
      BucketName: !Sub "acme-registry-frontend-${AWS::AccountId}"
      PublicAccessBlockConfiguration:
        BlockPublicAcls: true
        BlockPublicPolicy: true
        IgnorePublicAcls: true
        RestrictPublicBuckets: true

  # CloudFront Origin Access Control for S3 bucket
  CloudFrontOriginAccessControl:
    Type: AWS::CloudFront::OriginAccessControl
    Properties:
      OriginAccessControlConfig:
        Name: !Sub "acme-registry-frontend-oac-${AWS::AccountId}"
        OriginAccessControlOriginType: s3
        SigningBehavior: always
        SigningProtocol: sigv4

  # Bucket policy to allow CloudFront OAC access
  WebsiteBucketPolicy:
    Type: AWS::S3::BucketPolicy
    DependsOn: CloudFrontDistribution
    Properties:
      Bucket: !Ref WebsiteBucket
      PolicyDocument:
        Statement:
          - Sid: AllowCloudFrontServicePrincipal
            Effect: Allow
            Principal:
              Service: cloudfront.amazonaws.com
            Action: 's3:GetObject'
            Resource: !Sub '${WebsiteBucket.Arn}/*'
            Condition:
              StringEquals:
                AWS:SourceArn: !Sub 'arn:aws:cloudfront::${AWS::AccountId}:distribution/${CloudFrontDistribution}'

  # CloudFront Distribution for front-end
  CloudFrontDistribution:
    Type: AWS::CloudFront::Distribution
    Properties:
      DistributionConfig:
        Enabled: true
        HttpVersion: http2
        DefaultRootObject: index.html
        Comment: ACME Package Registry Front-End Distribution
        Origins:
          - Id: S3Origin
            DomainName: !GetAtt WebsiteBucket.RegionalDomainName
            OriginAccessControlId: !GetAtt CloudFrontOriginAccessControl.Id
            S3OriginConfig: {}
        DefaultCacheBehavior:
          TargetOriginId: S3Origin
          ViewerProtocolPolicy: redirect-to-https
          AllowedMethods:
            - GET
            - HEAD
            - OPTIONS
          CachedMethods:
            - GET
            - HEAD
          Compress: true
          CachePolicyId: 658327ea-f89d-4fab-a63d-7e88639e58f6
        CustomErrorResponses:
          - ErrorCode: 403
            ResponseCode: 200
            ResponsePagePath: /index.html
            ErrorCachingMinTTL: 300
          - ErrorCode: 404
            ResponseCode: 200
            ResponsePagePath: /index.html
            ErrorCachingMinTTL: 300
        PriceClass: PriceClass_100

  # Lambda Function for POST /artifact/{artifact_type}
  CreateArtifactFunction:
    Type: AWS::Serverless::Function
    Properties:
      CodeUri: .
      Handler: lambda_handlers.create_artifact.handler
      Description: Register a new artifact (model/dataset/code)
      FunctionName: acme-registry-create-artifact
      Environment:
        Variables:
          HF_TOKEN: !Ref HuggingFaceToken
          ARTIFACTS_BUCKET: !Ref ArtifactsBucket
      Policies:
        - S3WritePolicy:
            BucketName: !Ref ArtifactsBucket
      Events:
        CreateArtifactApi:
          Type: HttpApi
          Properties:
            ApiId: !Ref AcmeApiGateway
            Path: /artifact/{artifact_type}
            Method: POST

  # Lambda Function for GET /artifact/model/{id}/rate
  RateArtifactFunction:
    Type: AWS::Serverless::Function
    Properties:
      CodeUri: .
      Handler: lambda_handlers.rate_artifact.handler
      Description: Get ratings for a model artifact
      FunctionName: acme-registry-rate-artifact
      Environment:
        Variables:
          HF_TOKEN: !Ref HuggingFaceToken
          ARTIFACTS_BUCKET: !Ref ArtifactsBucket
      Policies:
        - S3ReadPolicy:
            BucketName: !Ref ArtifactsBucket
      Events:
        RateArtifactApi:
          Type: HttpApi
          Properties:
            ApiId: !Ref AcmeApiGateway
            Path: /artifact/model/{id}/rate
            Method: GET

  # Lambda Function for GET /health
  HealthCheckFunction:
    Type: AWS::Serverless::Function
    Properties:
      CodeUri: .
      Handler: lambda_handlers.health_check.handler
      Description: Health check endpoint
      FunctionName: acme-registry-health-check
      Timeout: 10
      MemorySize: 128
      Events:
        HealthCheckApi:
          Type: HttpApi
          Properties:
            ApiId: !Ref AcmeApiGateway
            Path: /health
            Method: GET

  # Lambda Function for GET /artifact/byName/{name}
  GetArtifactByNameFunction:
    Type: AWS::Serverless::Function
    Properties:
      CodeUri: .
      Handler: lambda_handlers.get_artifact_by_name.handler
      Description: Get artifacts by name
      FunctionName: acme-registry-get-artifact-by-name
      Timeout: 10
      MemorySize: 128
      Environment:
        Variables:
          ARTIFACTS_BUCKET: !Ref ArtifactsBucket
      Policies:
        - S3ReadPolicy:
            BucketName: !Ref ArtifactsBucket
      Events:
        GetArtifactByNameApi:
          Type: HttpApi
          Properties:
            ApiId: !Ref AcmeApiGateway
            Path: /artifact/byName/{name}
            Method: GET

  # Lambda Function for POST /artifacts (list/query artifacts, not creation)
  ListArtifactsFunction:
    Type: AWS::Serverless::Function
    Properties:
      CodeUri: .
      Handler: lambda_handlers.list_artifacts.handler
      Description: List artifacts with pagination and filtering
      FunctionName: acme-registry-list-artifacts
      Timeout: 30
      MemorySize: 256
      Environment:
        Variables:
          ARTIFACTS_BUCKET: !Ref ArtifactsBucket
          ARTIFACTS_PAGE_SIZE: "50"
          ARTIFACTS_MAX_RESULTS: "250"
      Policies:
        - S3ReadPolicy:
            BucketName: !Ref ArtifactsBucket
      Events:
        ListArtifactsApi:
          Type: HttpApi
          Properties:
            ApiId: !Ref AcmeApiGateway
            Path: /artifacts
            Method: POST

  # Lambda Function for DELETE /reset
  ResetRegistryFunction:
    Type: AWS::Serverless::Function
    Properties:
      CodeUri: .
      Handler: lambda_handlers.reset_registry.handler
      Description: Reset registry by deleting all artifacts
      FunctionName: acme-registry-reset
      Timeout: 30
      MemorySize: 256
      Environment:
        Variables:
          ARTIFACTS_BUCKET: !Ref ArtifactsBucket
      Policies:
        - S3CrudPolicy:
            BucketName: !Ref ArtifactsBucket
      Events:
        ResetRegistryApi:
          Type: HttpApi
          Properties:
            ApiId: !Ref AcmeApiGateway
            Path: /reset
            Method: DELETE
  # Lambda Function for POST /artifact/search
  SearchArtifactsFunction:
    Type: AWS::Serverless::Function
    Properties:
      CodeUri: .
      Handler: lambda_handlers.search_artifacts.handler
      Description: Search artifacts by regex and version
      FunctionName: acme-registry-search-artifacts
      Timeout: 30
      MemorySize: 256
      Environment:
        Variables:
          ARTIFACTS_BUCKET: !Ref ArtifactsBucket
      Policies:
        - S3ReadPolicy:
            BucketName: !Ref ArtifactsBucket
      Events:
        SearchArtifactsApi:
          Type: HttpApi
          Properties:
            ApiId: !Ref AcmeApiGateway
            Path: /artifact/search
            Method: POST

  # Lambda Function for GET /artifacts/{artifact_type}/{id}
  GetArtifactByIdFunction:
    Type: AWS::Serverless::Function
    Properties:
      CodeUri: .
      Handler: lambda_handlers.get_artifact_by_id.handler
      Description: Get artifact by ID
      FunctionName: acme-registry-get-artifact-by-id
      Timeout: 10
      MemorySize: 128
      Environment:
        Variables:
          ARTIFACTS_BUCKET: !Ref ArtifactsBucket
      Policies:
        - S3ReadPolicy:
            BucketName: !Ref ArtifactsBucket
      Events:
        GetArtifactByIdApi:
          Type: HttpApi
          Properties:
            ApiId: !Ref AcmeApiGateway
            Path: /artifacts/{artifact_type}/{id}
            Method: GET
  

    # Lambda Function for GET /audit/package-confusion
  PackageConfusionAuditFunction:
    Type: AWS::Serverless::Function
    Properties:
      CodeUri: .
      Handler: lambda_handlers.package_confusion_audit.handler
      Description: Detects suspected package confusion / typosquatting uploads
      FunctionName: acme-registry-package-confusion-audit
      Timeout: 30
      MemorySize: 256
      Environment:
        Variables:
          ARTIFACTS_BUCKET: !Ref ArtifactsBucket
          # Comma-separated baselines. Tune for your ecosystem.
          TOP_PACKAGE_NAMES: "requests,numpy,pandas,torch,tensorflow,flask,react,express"
          AUDIT_SCORE_THRESHOLD: "0.60"
          MAX_AUDIT_RESULTS: "200"
          AUDIT_CODE_ONLY: "true"
      Policies:
        - S3ReadPolicy:
            BucketName: !Ref ArtifactsBucket
      Events:
        PackageConfusionAuditApi:
          Type: HttpApi
          Properties:
            ApiId: !Ref AcmeApiGateway
            Path: /audit/package-confusion
            Method: GET

Outputs:
  ApiGatewayUrl:
    Description: "API Gateway endpoint URL"
    Value: !Sub "https://${AcmeApiGateway}.execute-api.${AWS::Region}.amazonaws.com"
    Export:
      Name: !Sub "${AWS::StackName}-ApiGatewayUrl"

  CreateArtifactFunctionArn:
    Description: "Create Artifact Lambda Function ARN"
    Value: !GetAtt CreateArtifactFunction.Arn
    Export:
      Name: !Sub "${AWS::StackName}-CreateArtifactFunctionArn"

  CreateArtifactFunctionName:
    Description: "Create Artifact Lambda Function Name"
    Value: !Ref CreateArtifactFunction

  RateArtifactFunctionArn:
    Description: "Rate Artifact Lambda Function ARN"
    Value: !GetAtt RateArtifactFunction.Arn
    Export:
      Name: !Sub "${AWS::StackName}-RateArtifactFunctionArn"

  RateArtifactFunctionName:
    Description: "Rate Artifact Lambda Function Name"
    Value: !Ref RateArtifactFunction

  HealthCheckFunctionArn:
    Description: "Health Check Lambda Function ARN"
    Value: !GetAtt HealthCheckFunction.Arn
    Export:
      Name: !Sub "${AWS::StackName}-HealthCheckFunctionArn"

  HealthCheckFunctionName:
    Description: "Health Check Lambda Function Name"
    Value: !Ref HealthCheckFunction

  GetArtifactByNameFunctionArn:
    Description: "Get Artifact By Name Lambda Function ARN"
    Value: !GetAtt GetArtifactByNameFunction.Arn
    Export:
      Name: !Sub "${AWS::StackName}-GetArtifactByNameFunctionArn"

  GetArtifactByNameFunctionName:
    Description: "Get Artifact By Name Lambda Function Name"
    Value: !Ref GetArtifactByNameFunction

  ArtifactsBucketName:
    Description: "S3 Bucket for artifact storage"
    Value: !Ref ArtifactsBucket

  ListArtifactsFunctionArn:
    Description: "List Artifacts Lambda Function ARN"
    Value: !GetAtt ListArtifactsFunction.Arn
    Export:
      Name: !Sub "${AWS::StackName}-ListArtifactsFunctionArn"

  ListArtifactsFunctionName:
    Description: "List Artifacts Lambda Function Name"
    Value: !Ref ListArtifactsFunction

  ResetRegistryFunctionArn:
    Description: "Reset Registry Lambda Function ARN"
    Value: !GetAtt ResetRegistryFunction.Arn
    Export:
      Name: !Sub "${AWS::StackName}-ResetRegistryFunctionArn"

  ResetRegistryFunctionName:
    Description: "Reset Registry Lambda Function Name"
    Value: !Ref ResetRegistryFunction

  WebsiteBucketName:
    Description: "S3 Bucket for static website"
    Value: !Ref WebsiteBucket

  CloudFrontDistributionId:
    Description: "CloudFront Distribution ID"
    Value: !Ref CloudFrontDistribution
    Export:
      Name: !Sub "${AWS::StackName}-CloudFrontDistributionId"

  CloudFrontUrl:
    Description: "CloudFront HTTPS URL for front-end"
    Value: !Sub "https://${CloudFrontDistribution.DomainName}"
    Export:
      Name: !Sub "${AWS::StackName}-CloudFrontUrl"<|MERGE_RESOLUTION|>--- conflicted
+++ resolved
@@ -30,11 +30,8 @@
   # CloudWatch Log Group for API Gateway Access Logs
   ApiGatewayAccessLogs:
     Type: AWS::Logs::LogGroup
-<<<<<<< HEAD
     DeletionPolicy: Retain
     UpdateReplacePolicy: Retain
-=======
->>>>>>> ddb7a17e
     Properties:
       LogGroupName: /aws/apigateway/acme-registry-access-logs
       RetentionInDays: 7
