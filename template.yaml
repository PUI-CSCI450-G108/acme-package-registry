--- conflicted
+++ resolved
@@ -206,7 +206,6 @@
             Path: /health
             Method: GET
 
-<<<<<<< HEAD
   # Lambda Function for GET /health
   HealthCheckLiveFunction:
     Type: AWS::Serverless::Function
@@ -225,8 +224,6 @@
             Path: /health/live
             Method: GET
 
-=======
->>>>>>> fc8fa3a6
   # Lambda Function for GET /artifact/byName/{name}
   GetArtifactByNameFunction:
     Type: AWS::Serverless::Function
